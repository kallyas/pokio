<?php

declare(strict_types=1);

namespace Pokio;

use Closure;
use Pokio\Contracts\Result;

final class Promise
{
    private Result $result;

    /**
     * Creates a new promise instance.
     */
<<<<<<< HEAD
    public function __construct(private Closure $callback, private ?Closure $rescue = null)
=======
    public function __construct(private readonly Closure $callback)
>>>>>>> 9deb9730
    {
        //
    }

    public function run(): void
    {
        $runtime = Environment::runtime();

        $this->result = $runtime->defer($this->callback, $this->rescue);
    }

    /**
     * Resolves the promise.
     */
    public function resolve(): mixed
    {
        return $this->result->get();
    }
}<|MERGE_RESOLUTION|>--- conflicted
+++ resolved
@@ -14,11 +14,7 @@
     /**
      * Creates a new promise instance.
      */
-<<<<<<< HEAD
-    public function __construct(private Closure $callback, private ?Closure $rescue = null)
-=======
-    public function __construct(private readonly Closure $callback)
->>>>>>> 9deb9730
+    public function __construct(private readonly Closure $callback, private ?Closure $rescue = null)
     {
         //
     }
