<?php

declare(strict_types=1);

namespace Pokio\Runtime\Fork;

use Closure;
use Pokio\Contracts\Result;
use Pokio\Contracts\Runtime;
<<<<<<< HEAD
use Pokio\PokioExceptionHandler;
use Pokio\Support\PipePath;
=======
>>>>>>> 9deb9730
use RuntimeException;
use Throwable;

final readonly class ForkRuntime implements Runtime
{
    /**
     * Defers the given callback to be executed asynchronously.
     */
    public function defer(Closure $callback, ?Closure $rescue = null): Result
    {
        // random 27-bit positive key
        $shmKey = random_int(0x100000, 0x7FFFFFFF);

        $pid = pcntl_fork();

        if ($pid === -1) {
            throw new RuntimeException('Failed to fork process');
        }

        if ($pid === 0) {
<<<<<<< HEAD
            try {
                $result = $callback();
            } catch (Throwable $exception) {
                $result = new PokioExceptionHandler($exception);

                if ($rescue instanceof Closure) {
                    $result = $rescue($exception);
                }
            }

            $pipe = fopen($pipePath, 'w');
=======
            $result = $callback();
>>>>>>> 9deb9730

            $data = serialize($result);

            $shmId = shmop_open($shmKey, 'c', 0600, mb_strlen($data));

            if (! $shmId) {
                throw new RuntimeException('Failed to create shared memory block');
            }

            shmop_write($shmId, $data, 0);

            exit(0);
        }

        return new ForkResult($pid, $shmKey);
    }
}<|MERGE_RESOLUTION|>--- conflicted
+++ resolved
@@ -7,11 +7,7 @@
 use Closure;
 use Pokio\Contracts\Result;
 use Pokio\Contracts\Runtime;
-<<<<<<< HEAD
 use Pokio\PokioExceptionHandler;
-use Pokio\Support\PipePath;
-=======
->>>>>>> 9deb9730
 use RuntimeException;
 use Throwable;
 
@@ -32,7 +28,6 @@
         }
 
         if ($pid === 0) {
-<<<<<<< HEAD
             try {
                 $result = $callback();
             } catch (Throwable $exception) {
@@ -42,11 +37,6 @@
                     $result = $rescue($exception);
                 }
             }
-
-            $pipe = fopen($pipePath, 'w');
-=======
-            $result = $callback();
->>>>>>> 9deb9730
 
             $data = serialize($result);
 
